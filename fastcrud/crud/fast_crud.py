--- conflicted
+++ resolved
@@ -540,13 +540,8 @@
         primary_filters = self._parse_filters(**kwargs)
 
         if joins_config is not None:
-<<<<<<< HEAD
-            primary_key = _get_primary_key(self.model)
-            if not primary_key: # pragma: no cover
-=======
             primary_keys = [p.name for p in _get_primary_keys(self.model)]
-            if not any(primary_keys):
->>>>>>> cab5c58f
+            if not any(primary_keys): # pragma: no cover
                 raise ValueError(
                     f"The model '{self.model.__name__}' does not have a primary key defined, which is required for counting with joins."
                 )
