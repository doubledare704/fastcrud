--- conflicted
+++ resolved
@@ -346,7 +346,19 @@
         )
     )
 
-<<<<<<< HEAD
+    app.include_router(
+        crud_router(
+            session=get_session_local,
+            model=multi_pk_model,
+            crud=FastCRUD(multi_pk_model),
+            create_schema=multi_pk_test_create_schema,
+            update_schema=multi_pk_test_schema,
+            delete_schema=multi_pk_test_schema,
+            path="/multi_pk",
+            tags=["multi_pk"],
+        )
+    )
+
     return TestClient(app)
 
 
@@ -362,20 +374,4 @@
         delete_schema=DeleteSchemaTest,
         path="/custom_test",
         tags=["custom_test"],
-    )
-=======
-    app.include_router(
-        crud_router(
-            session=get_session_local,
-            model=multi_pk_model,
-            crud=FastCRUD(multi_pk_model),
-            create_schema=multi_pk_test_create_schema,
-            update_schema=multi_pk_test_schema,
-            delete_schema=multi_pk_test_schema,
-            path="/multi_pk",
-            tags=["multi_pk"],
-        )
-    )
-
-    return TestClient(app)
->>>>>>> cab5c58f
+    )